package bitbucket

import (
	"context"
	"fmt"

	"github.com/hashicorp/terraform-plugin-sdk/v2/diag"
	"github.com/hashicorp/terraform-plugin-sdk/v2/helper/schema"

	gobb "github.com/ktrysmt/go-bitbucket"
)

func dataSourceBitBucketWorkspace() *schema.Resource {
	return &schema.Resource{
		ReadContext: dataSourceBitBucketWorkspaceRead,
		Schema: map[string]*schema.Schema{
			"id": {
<<<<<<< HEAD
				Description: "The UUID of the workspace.",
				Type:        schema.TypeString,
				Computed:    true,
=======
				Type:     schema.TypeString,
				Required: true,
>>>>>>> e8fdec36
			},
			"type": {
				Description: "The type of the workspace.",
				Type:        schema.TypeString,
				Computed:    true,
			},
<<<<<<< HEAD
			"slug": {
				Description: "The slug of the workspace.",
				Type:        schema.TypeString,
				Computed:    true,
=======
			"uuid": {
				Type:     schema.TypeString,
				Computed: true,
>>>>>>> e8fdec36
			},
			"is_private": {
				Description: "A boolean to state if the project is private or not.",
				Type:        schema.TypeBool,
				Computed:    true,
			},
			"name": {
<<<<<<< HEAD
				Description: "The name of the workspace.",
				Type:        schema.TypeString,
				Required:    true,
=======
				Type:     schema.TypeString,
				Computed: true,
>>>>>>> e8fdec36
			},
		},
	}
}

func dataSourceBitBucketWorkspaceRead(ctx context.Context, resourceData *schema.ResourceData, meta interface{}) diag.Diagnostics {
	client := meta.(*gobb.Client)

	workspace, err := client.Workspaces.Get(resourceData.Get("id").(string))
	if err != nil {
		return diag.FromErr(fmt.Errorf("unable to get workspace with error: %s", err))
	}

	_ = resourceData.Set("type", workspace.Type)
	_ = resourceData.Set("uuid", workspace.UUID)
	_ = resourceData.Set("is_private", workspace.Is_Private)
	_ = resourceData.Set("name", workspace.Name)
	resourceData.SetId(workspace.Slug)

	return nil
}<|MERGE_RESOLUTION|>--- conflicted
+++ resolved
@@ -15,30 +15,19 @@
 		ReadContext: dataSourceBitBucketWorkspaceRead,
 		Schema: map[string]*schema.Schema{
 			"id": {
-<<<<<<< HEAD
-				Description: "The UUID of the workspace.",
+        Description: "The slug of the workspace.",
 				Type:        schema.TypeString,
-				Computed:    true,
-=======
-				Type:     schema.TypeString,
-				Required: true,
->>>>>>> e8fdec36
+				Required:    true,
 			},
 			"type": {
 				Description: "The type of the workspace.",
 				Type:        schema.TypeString,
 				Computed:    true,
 			},
-<<<<<<< HEAD
-			"slug": {
-				Description: "The slug of the workspace.",
+			"uuid": {
+				Description: "The UUID of the workspace.",
 				Type:        schema.TypeString,
 				Computed:    true,
-=======
-			"uuid": {
-				Type:     schema.TypeString,
-				Computed: true,
->>>>>>> e8fdec36
 			},
 			"is_private": {
 				Description: "A boolean to state if the project is private or not.",
@@ -46,14 +35,9 @@
 				Computed:    true,
 			},
 			"name": {
-<<<<<<< HEAD
 				Description: "The name of the workspace.",
 				Type:        schema.TypeString,
-				Required:    true,
-=======
-				Type:     schema.TypeString,
-				Computed: true,
->>>>>>> e8fdec36
+				Computed:    true,
 			},
 		},
 	}
